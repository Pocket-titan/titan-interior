--- conflicted
+++ resolved
@@ -131,52 +131,28 @@
 # ]
 
 # Sohl et al. 2014:
-<<<<<<< HEAD
-# layers = create_layers(
-#     [
-#         [2048e3,2550,0,0,0,0],
-#         [202e3,1300,0,0,0,0],
-#         [178e3,1070,0,0,0,0],
-#         [112e3,950,0,0,0,0]
-#     ]
-# )
-=======
-
-layers = create_layers(
-    [
-        [2048e3,2550,0,0,0,0],
-        [202e3,1300,0,0,0,0],
-        [178e3,1070,0,0,0,0],
-        [112e3,950,0,0,0,0]
-    ]
-)
->>>>>>> e3357d8d
+
+layers = create_layers(
+    [
+        [2048e3, 2550, 0, 0, 0, 0],
+        [202e3, 1300, 0, 0, 0, 0],
+        [178e3, 1070, 0, 0, 0, 0],
+        [112e3, 950, 0, 0, 0, 0],
+    ]
+)
 
 # Density and temperature test layer: (pure iron inner core)
 
-<<<<<<< HEAD
-layers = create_layers(  # NOTE: Temperature is pretty irrelevant for all but the top layer
-    [
-        [2048e3, 2550, 12.5e9, 5.5, 93.6, 1.10e-4],
-        # Ice VI, I believe. Based purely on K0, comparing Sohl 2014 and Fortes 2004.
-        [202e3, 1300, 17.82e9, 5.4, 0, 0],
-        # Fortes 2004 (PhD thesis on water-ammonia), alpha from Sohl et al, 2014.
-        [178e3, 1070, 9.7e9, 5.1, 0, 2.1e-4],
-        # Using Ice I from Fortes 2012; I'm not sure it's the correct phase of ice but it'll do for now
-        [112e3, 950, 10.995e9, 7, 0, 0],
-        # R, rho_0, K_0, K', T0, alpha
-=======
 layers = create_layers(
     [
         [300e3, 8058.3, 166.41e9, 900, 1.12e-5, 8e-3, 0],
-        [1771e3, 2536.6, 67.27e9,500, 2e-5, 2090, 1],
-        [116e3, 1344.5, 17.82e9,200, 240e-6, 2090, 1],
-        [117e3, 1268.6, 13.93e9,150, 240e-6, 2030, 1],
-        [125e3, 1193.2, 13.951e9,125, 260e-6, 1000, 1], 
-        [146e3, 932.8, 10.995e9,93, 125e-6, 8e-3, 0]
->>>>>>> e3357d8d
-    ]
-)#Data from Fortes 2012 and Noya et al 2007. Layer 5 is Antigorite, approximately what Fortes calls 'Rock'
+        [1771e3, 2536.6, 67.27e9, 500, 2e-5, 2090, 1],
+        [116e3, 1344.5, 17.82e9, 200, 240e-6, 2090, 1],
+        [117e3, 1268.6, 13.93e9, 150, 240e-6, 2030, 1],
+        [125e3, 1193.2, 13.951e9, 125, 260e-6, 1000, 1],
+        [146e3, 932.8, 10.995e9, 93, 125e-6, 8e-3, 0],
+    ]
+)  # Data from Fortes 2012 and Noya et al 2007. Layer 5 is Antigorite, approximately what Fortes calls 'Rock'
 
 # TODO: adiabatic temperature propagation, propagate density changes
 
@@ -186,21 +162,14 @@
 gs = values[:, :, 2].flatten()
 ps = values[:, :, 3].flatten()
 
-<<<<<<< HEAD
+
 # Testing out new function:
 
 new_values = integrate_density(layers, values, 1000)
-=======
-
-
-#Testing out new function:
-
-new_values = integrate_density(layers,values,1000)
 rs = new_values[:, :, 0].flatten()
 ms = new_values[:, :, 1].flatten()
 gs = new_values[:, :, 2].flatten()
 ps = new_values[:, :, 3].flatten()
->>>>>>> e3357d8d
 
 m_total = ms[-1]
 p_center = ps[0]
@@ -250,41 +219,20 @@
     plt.show()
 
 # %%
-<<<<<<< HEAD
-# Earth values
-M = 5.972e24
-R = 6371e3
-g = 9.81
-MoI = 0.3308
-
-# R, rho_0, K_0, K', T0, alpha
-layers = create_layers(
-    [
-        [R, 934.31, 10.995, 7.0, 0],
-    ]
-)
-
-
-# integrate_layers(layers, T0=93.6)
-
-# %%
-=======
-#Rough plot
+# Rough plot
 rs = new_values[:, :, 0].flatten()
 ms = new_values[:, :, 1].flatten()
 gs = new_values[:, :, 2].flatten()
 ps = new_values[:, :, 3].flatten()
-ts = new_values[:,:,4].flatten()
-rhos = new_values[:,:,5].flatten()
+ts = new_values[:, :, 4].flatten()
+rhos = new_values[:, :, 5].flatten()
 
 fig1 = plt.figure()
-ax1 = fig1.add_subplot(1,2,1)
-ax2 = fig1.add_subplot(1,2,2)
-
-ax1.plot(ts,rs)
-ax2.plot(rhos,rs)
-
-
-
-plt.show()
->>>>>>> e3357d8d
+ax1 = fig1.add_subplot(1, 2, 1)
+ax2 = fig1.add_subplot(1, 2, 2)
+
+ax1.plot(ts, rs)
+ax2.plot(rhos, rs)
+
+
+plt.show()